--- conflicted
+++ resolved
@@ -1,10 +1,6 @@
 [package]
 name = "webrtc-unreliable"
-<<<<<<< HEAD
-version = "0.3.0-alpha.0"
-=======
-version = "0.3.1-alpha.0"
->>>>>>> 2ccd2ab4
+version = "0.4.0-alpha.0"
 authors = ["kyren <kerriganw@gmail.com>"]
 edition = "2018"
 description = "UDP-like (unreliable, unordered) communication between Javascript/WebAssembly and native Rust via WebRTC"
